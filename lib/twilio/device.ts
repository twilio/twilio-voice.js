/**
 * @packageDocumentation
 * @module Voice
 * @preferred
 * @publicapi
 */
import { EventEmitter } from 'events';
import { levels as LogLevels, LogLevelDesc } from 'loglevel';
import AudioHelper from './audiohelper';
import { AudioProcessorEventObserver } from './audioprocessoreventobserver';
import Call from './call';
import * as C from './constants';
import DialtonePlayer from './dialtonePlayer';
import {
  AuthorizationErrors,
  ClientErrors,
  GeneralErrors,
  getPreciseSignalingErrorByCode,
  InvalidArgumentError,
  InvalidStateError,
  NotSupportedError,
  TwilioError,
} from './errors';
import Publisher from './eventpublisher';
import Log from './log';
import { PreflightTest } from './preflight/preflight';
import PStream from './pstream';
import {
  createEventGatewayURI,
  createSignalingEndpointURL,
  Edge,
  getChunderURIs,
  getRegionShortcode,
  Region,
  regionToEdge,
} from './regions';
import * as rtc from './rtc';
import getUserMedia from './rtc/getusermedia';
import Sound from './sound';
import {
  isLegacyEdge,
  isUnifiedPlanDefault,
  queryToJson,
} from './util';
import { generateVoiceEventSid } from './uuid';

// Placeholders until we convert the respective files to TypeScript.
/**
 * @private
 */
export type IPStream = any;
/**
 * @private
 */
export type IPublisher = any;
/**
 * @private
 */
export type ISound = any;

const REGISTRATION_INTERVAL = 30000;
const RINGTONE_PLAY_TIMEOUT = 2000;
const PUBLISHER_PRODUCT_NAME = 'twilio-js-sdk';
const INVALID_TOKEN_MESSAGE = 'Parameter "token" must be of type "string".';

declare const RTCRtpTransceiver: any;
declare const webkitAudioContext: typeof AudioContext;

/**
 * Options that may be passed to the {@link Device} constructor for internal testing.
 * @private
 */
export interface IExtendedDeviceOptions extends Device.Options {
  /**
   * Custom {@link AudioHelper} constructor
   */
  AudioHelper?: typeof AudioHelper;

  /**
   * The max amount of time in milliseconds to allow stream (re)-connect
   * backoffs.
   */
  backoffMaxMs?: number;

  /**
   * Custom {@link Call} constructor
   */
  Call?: typeof Call;

  /**
   * Hostname of the signaling gateway to connect to.
   */
  chunderw?: string | string[];

  /**
   * Hostname of the event gateway to connect to.
   */
  eventgw?: string;

  /**
   * File input stream to use instead of reading from mic
   */
  fileInputStream?: MediaStream;

  /**
   * Ignore browser support, disabling the exception that is thrown when neither WebRTC nor
   * ORTC are supported.
   */
  ignoreBrowserSupport?: boolean;

  /**
   * MediaStream constructor.
   */
  MediaStream?: typeof MediaStream;

  /**
   * Whether this is a preflight call or not
   */
  preflight?: boolean;

  /**
   * Custom PStream constructor
   */
  PStream?: IPStream;

  /**
   * Custom Publisher constructor
   */
  Publisher?: IPublisher;

  /**
   * Whether or not to publish events to insights using {@link Device._publisher}.
   */
  publishEvents?: boolean;

  /**
   * MediaStreamConstraints to pass to getUserMedia when making or accepting a Call.
   */
  rtcConstraints?: Call.AcceptOptions['rtcConstraints'];

  /**
   * Custom Sound constructor
   */
  Sound?: ISound;

  /**
   * Voice event SID generator.
   */
  voiceEventSidGenerator?: () => string;
}

/**
 * A sound definition used to initialize a Sound file.
 * @private
 */
export interface ISoundDefinition {
  /**
   * Name of the sound file.
   */
  filename: string;

  /**
   * The amount of time this sound file should play before being stopped automatically.
   */
  maxDuration?: number;

  /**
   * Whether or not this sound should loop after playthrough finishes.
   */
  shouldLoop?: boolean;
}

/**
 * Twilio Device. Allows registration for incoming calls, and placing outgoing calls.
 * @publicapi
 */
class Device extends EventEmitter {
  /**
   * The AudioContext to be used by {@link Device} instances.
   * @private
   */
  static get audioContext(): AudioContext | undefined {
    return Device._audioContext;
  }

  /**
   * Which sound file extension is supported.
   * @private
   */
  static get extension(): 'mp3' | 'ogg' {
    // NOTE(mroberts): Node workaround.
    const a: any = typeof document !== 'undefined'
      ? document.createElement('audio') : { canPlayType: false };

    let canPlayMp3;
    try {
      canPlayMp3 = a.canPlayType && !!a.canPlayType('audio/mpeg').replace(/no/, '');
    } catch (e) {
      canPlayMp3 = false;
    }

    let canPlayVorbis;
    try {
      canPlayVorbis = a.canPlayType && !!a.canPlayType('audio/ogg;codecs=\'vorbis\'').replace(/no/, '');
    } catch (e) {
      canPlayVorbis = false;
    }

    return (canPlayVorbis && !canPlayMp3) ? 'ogg' : 'mp3';
  }

  /**
   * Whether or not this SDK is supported by the current browser.
   */
  static get isSupported(): boolean { return rtc.enabled(); }

  /**
   * Package name of the SDK.
   */
  static get packageName(): string { return C.PACKAGE_NAME; }

  /**
   * Run some tests to identify issues, if any, prohibiting successful calling.
   * @param token - A Twilio JWT token string
   * @param options
   */
  static runPreflight(token: string, options?: PreflightTest.Options): PreflightTest {
    return new PreflightTest(token, { audioContext: Device._getOrCreateAudioContext(), ...options });
  }

  /**
   * String representation of {@link Device} class.
   * @private
   */
  static toString(): string {
    return '[Twilio.Device class]';
  }

  /**
   * Current SDK version.
   */
  static get version(): string { return C.RELEASE_VERSION; }

  /**
   * An AudioContext to share between {@link Device}s.
   */
  private static _audioContext?: AudioContext;

  private static _defaultSounds: Record<string, ISoundDefinition> = {
    disconnect: { filename: 'disconnect', maxDuration: 3000 },
    dtmf0: { filename: 'dtmf-0', maxDuration: 1000 },
    dtmf1: { filename: 'dtmf-1', maxDuration: 1000 },
    dtmf2: { filename: 'dtmf-2', maxDuration: 1000 },
    dtmf3: { filename: 'dtmf-3', maxDuration: 1000 },
    dtmf4: { filename: 'dtmf-4', maxDuration: 1000 },
    dtmf5: { filename: 'dtmf-5', maxDuration: 1000 },
    dtmf6: { filename: 'dtmf-6', maxDuration: 1000 },
    dtmf7: { filename: 'dtmf-7', maxDuration: 1000 },
    dtmf8: { filename: 'dtmf-8', maxDuration: 1000 },
    dtmf9: { filename: 'dtmf-9', maxDuration: 1000 },
    dtmfh: { filename: 'dtmf-hash', maxDuration: 1000 },
    dtmfs: { filename: 'dtmf-star', maxDuration: 1000 },
    incoming: { filename: 'incoming', shouldLoop: true },
    outgoing: { filename: 'outgoing', maxDuration: 3000 },
  };

  /**
   * A DialtonePlayer to play mock DTMF sounds through.
   */
  private static _dialtonePlayer?: DialtonePlayer;

  /**
   * Whether or not the browser uses unified-plan SDP by default.
   */
  private static _isUnifiedPlanDefault: boolean | undefined;

  /**
   * Initializes the AudioContext instance shared across the Voice SDK,
   * or returns the existing instance if one has already been initialized.
   */
  private static _getOrCreateAudioContext(): AudioContext | undefined {
    if (!Device._audioContext) {
      if (typeof AudioContext !== 'undefined') {
        Device._audioContext = new AudioContext();
      } else if (typeof webkitAudioContext !== 'undefined') {
        Device._audioContext = new webkitAudioContext();
      }
    }
    return Device._audioContext;
  }

  /**
   * The currently active {@link Call}, if there is one.
   */
  private _activeCall: Call | null = null;

  /**
   * The AudioHelper instance associated with this {@link Device}.
   */
  private _audio: AudioHelper | null = null;

  /**
   * The AudioProcessorEventObserver instance to use
   */
  private _audioProcessorEventObserver: AudioProcessorEventObserver | null = null;

  /**
   * {@link Device._confirmClose} bound to the specific {@link Device} instance.
   */
  private _boundConfirmClose: typeof Device.prototype._confirmClose;

  /**
   * {@link Device.destroy} bound to the specific {@link Device} instance.
   */
  private _boundDestroy: typeof Device.prototype.destroy;

  /**
   * An audio input MediaStream to pass to new {@link Call} instances.
   */
  private _callInputStream: MediaStream | null = null;

  /**
   * An array of {@link Call}s. Though only one can be active, multiple may exist when there
   * are multiple incoming, unanswered {@link Call}s.
   */
  private _calls: Call[] = [];

  /**
   * An array of {@link Device} IDs to be used to play sounds through, to be passed to
   * new {@link Call} instances.
   */
  private _callSinkIds: string[] = ['default'];

  /**
   * The list of chunder URIs that will be passed to PStream
   */
  private _chunderURIs: string[] = [];

  /**
   * Default options used by {@link Device}.
   */
  private readonly _defaultOptions: IExtendedDeviceOptions = {
    allowIncomingWhileBusy: false,
    closeProtection: false,
    codecPreferences: [Call.Codec.PCMU, Call.Codec.Opus],
    dscp: true,
    enableImprovedSignalingErrorPrecision: false,
    forceAggressiveIceNomination: false,
    logLevel: LogLevels.ERROR,
    maxCallSignalingTimeoutMs: 0,
    preflight: false,
    sounds: { },
    tokenRefreshMs: 10000,
    voiceEventSidGenerator: generateVoiceEventSid,
  };

  /**
   * The name of the edge the {@link Device} is connected to.
   */
  private _edge: string | null = null;

  /**
   * The name of the home region the {@link Device} is connected to.
   */
  private _home: string | null = null;

  /**
   * The identity associated with this Device.
   */
  private _identity: string | null = null;

  /**
   * Whether SDK is run as a browser extension
   */
  private _isBrowserExtension: boolean;

  /**
   * An instance of Logger to use.
   */
  private _log: Log = new Log('Device');

  /**
   * Network related information
   * See https://developer.mozilla.org/en-US/docs/Web/API/Network_Information_API
   */
  private _networkInformation: any;

  /**
   * The options passed to {@link Device} constructor or {@link Device.updateOptions}.
   */
  private _options: IExtendedDeviceOptions = { };

  /**
   * The preferred URI to (re)-connect signaling to.
   */
  private _preferredURI: string | null = null;

  /**
   * An Insights Event Publisher.
   */
  private _publisher: IPublisher | null = null;

  /**
   * The region the {@link Device} is connected to.
   */
  private _region: string | null = null;

  /**
   * A timeout ID for a setTimeout schedule to re-register the {@link Device}.
   */
  private _regTimer: NodeJS.Timer | null = null;

  /**
   * Boolean representing whether or not the {@link Device} was registered when
   * receiving a signaling `offline`. Determines if the {@link Device} attempts
   * a `re-register` once signaling is re-established when receiving a
   * `connected` event from the stream.
   */
  private _shouldReRegister: boolean = false;

  /**
   * A Map of Sounds to play.
   */
  private _soundcache: Map<Device.SoundName, ISound> = new Map();

  /**
   * The current status of the {@link Device}.
   */
  private _state: Device.State = Device.State.Unregistered;

  /**
   * A map from {@link Device.State} to {@link Device.EventName}.
   */
  private readonly _stateEventMapping: Record<Device.State, Device.EventName> = {
    [Device.State.Destroyed]: Device.EventName.Destroyed,
    [Device.State.Unregistered]: Device.EventName.Unregistered,
    [Device.State.Registering]: Device.EventName.Registering,
    [Device.State.Registered]: Device.EventName.Registered,
  };

  /**
   * The Signaling stream.
   */
  private _stream: IPStream | null = null;

  /**
   * A promise that will resolve when the Signaling stream is ready.
   */
  private _streamConnectedPromise: Promise<IPStream> | null = null;

  /**
   * The JWT string currently being used to authenticate this {@link Device}.
   */
  private _token: string;

  /**
   * A timeout to track when the current AccessToken will expire.
   */
  private _tokenWillExpireTimeout: NodeJS.Timer | null = null;

  /**
   * Construct a {@link Device} instance. The {@link Device} can be registered
   * to make and listen for calls using {@link Device.register}.
   * @constructor
   * @param options
   */
  constructor(token: string, options: Device.Options = { }) {
    super();

    // Setup loglevel asap to avoid missed logs
    this._setupLoglevel(options.logLevel);
    this._logOptions('constructor', options);

    this.updateToken(token);

    if (isLegacyEdge()) {
      throw new NotSupportedError(
        'Microsoft Edge Legacy (https://support.microsoft.com/en-us/help/4533505/what-is-microsoft-edge-legacy) ' +
        'is deprecated and will not be able to connect to Twilio to make or receive calls after September 1st, 2020. ' +
        'Please see this documentation for a list of supported browsers ' +
        'https://www.twilio.com/docs/voice/client/javascript#supported-browsers',
      );
    }

    if (!Device.isSupported && (options as IExtendedDeviceOptions).ignoreBrowserSupport) {
      if (window && window.location && window.location.protocol === 'http:') {
        throw new NotSupportedError(`twilio.js wasn't able to find WebRTC browser support. \
          This is most likely because this page is served over http rather than https, \
          which does not support WebRTC in many browsers. Please load this page over https and \
          try again.`);
      }

      throw new NotSupportedError(`twilio.js 1.3+ SDKs require WebRTC browser support. \
        For more information, see <https://www.twilio.com/docs/api/client/twilio-js>. \
        If you have any questions about this announcement, please contact \
        Twilio Support at <help@twilio.com>.`);
    }

    if (window) {
      const root: any = window as any;
      const browser: any = root.msBrowser || root.browser || root.chrome;

      this._isBrowserExtension = (!!browser && !!browser.runtime && !!browser.runtime.id)
        || (!!root.safari && !!root.safari.extension);
    }

    if (this._isBrowserExtension) {
      this._log.info('Running as browser extension.');
    }

    if (navigator) {
      const n = navigator as any;
      this._networkInformation = n.connection
        || n.mozConnection
        || n.webkitConnection;
    }

    if (this._networkInformation && typeof this._networkInformation.addEventListener === 'function') {
      this._networkInformation.addEventListener('change', this._publishNetworkChange);
    }

    Device._getOrCreateAudioContext();

    if (Device._audioContext) {
      if (!Device._dialtonePlayer) {
        Device._dialtonePlayer = new DialtonePlayer(Device._audioContext);
      }
    }

    if (typeof Device._isUnifiedPlanDefault === 'undefined') {
      Device._isUnifiedPlanDefault = typeof window !== 'undefined'
        && typeof RTCPeerConnection !== 'undefined'
        && typeof RTCRtpTransceiver !== 'undefined'
      ? isUnifiedPlanDefault(window, window.navigator, RTCPeerConnection, RTCRtpTransceiver)
      : false;
    }

    this._boundDestroy = this.destroy.bind(this);
    this._boundConfirmClose = this._confirmClose.bind(this);

    if (typeof window !== 'undefined' && window.addEventListener) {
      window.addEventListener('unload', this._boundDestroy);
      window.addEventListener('pagehide', this._boundDestroy);
    }

    this.updateOptions(options);
  }

  /**
   * Return the {@link AudioHelper} used by this {@link Device}.
   */
  get audio(): AudioHelper | null {
    return this._audio;
  }

  /**
   * Make an outgoing Call.
   * @param options
   */
  async connect(options: Device.ConnectOptions = { }): Promise<Call> {
    this._log.debug('.connect', JSON.stringify(options && options.params || {}), options);
    this._throwIfDestroyed();

    if (this._activeCall) {
      throw new InvalidStateError('A Call is already active');
    }

    const activeCall = this._activeCall = await this._makeCall(
      options.params || { },
      {
        enableImprovedSignalingErrorPrecision:
          !!this._options.enableImprovedSignalingErrorPrecision,
        rtcConfiguration: options.rtcConfiguration,
        voiceEventSidGenerator: this._options.voiceEventSidGenerator,
      },
    );

    // Make sure any incoming calls are ignored
    this._calls.splice(0).forEach(call => call.ignore());

    // Stop the incoming sound if it's playing
    this._soundcache.get(Device.SoundName.Incoming).stop();

    activeCall.accept({ rtcConstraints: options.rtcConstraints });
    this._publishNetworkChange();
    return activeCall;
  }

  /**
   * Return the calls that this {@link Device} is maintaining.
   */
  get calls(): Call[] {
    return this._calls;
  }

  /**
   * Destroy the {@link Device}, freeing references to be garbage collected.
   */
  destroy(): void {
    this._log.debug('.destroy');
    this.disconnectAll();
    this._stopRegistrationTimer();

    this._destroyStream();
    this._destroyPublisher();
    this._destroyAudioHelper();
    this._audioProcessorEventObserver?.destroy();

    if (this._networkInformation && typeof this._networkInformation.removeEventListener === 'function') {
      this._networkInformation.removeEventListener('change', this._publishNetworkChange);
    }

    if (typeof window !== 'undefined' && window.removeEventListener) {
      window.removeEventListener('beforeunload', this._boundConfirmClose);
      window.removeEventListener('unload', this._boundDestroy);
      window.removeEventListener('pagehide', this._boundDestroy);
    }

    this._setState(Device.State.Destroyed);
    EventEmitter.prototype.removeAllListeners.call(this);
  }

  /**
   * Disconnect all {@link Call}s.
   */
  disconnectAll(): void {
    this._log.debug('.disconnectAll');
    const calls = this._calls.splice(0);
    calls.forEach((call: Call) => call.disconnect());

    if (this._activeCall) {
      this._activeCall.disconnect();
    }
  }

  /**
   * Returns the {@link Edge} value the {@link Device} is currently connected
   * to. The value will be `null` when the {@link Device} is offline.
   */
  get edge(): string | null {
    return this._edge;
  }

  /**
   * Returns the home value the {@link Device} is currently connected
   * to. The value will be `null` when the {@link Device} is offline.
   */
  get home(): string | null {
    return this._home;
  }

  /**
   * Returns the identity associated with the {@link Device} for incoming calls. Only
   * populated when registered.
   */
  get identity(): string | null {
    return this._identity;
  }

  /**
   * Whether the Device is currently on an active Call.
   */
  get isBusy(): boolean {
    return !!this._activeCall;
  }

  /**
   * Register the `Device` to the Twilio backend, allowing it to receive calls.
   */
  async register(): Promise<void> {
    this._log.debug('.register');
    if (this.state !== Device.State.Unregistered) {
      throw new InvalidStateError(
        `Attempt to register when device is in state "${this.state}". ` +
        `Must be "${Device.State.Unregistered}".`,
      );
    }

    this._shouldReRegister = false;
    this._setState(Device.State.Registering);

    const stream = await (this._streamConnectedPromise || this._setupStream());
    const streamReadyPromise = new Promise(resolve => {
      this.once(Device.State.Registered, resolve);
    });
    await this._sendPresence(true);
    await streamReadyPromise;
  }

  /**
   * Get the state of this {@link Device} instance
   */
  get state(): Device.State {
    return this._state;
  }

  /**
   * Get the token used by this {@link Device}.
   */
  get token(): string | null {
    return this._token;
  }

  /**
   * String representation of {@link Device} instance.
   * @private
   */
  toString() {
    return '[Twilio.Device instance]';
  }

  /**
   * Unregister the `Device` to the Twilio backend, disallowing it to receive
   * calls.
   */
  async unregister(): Promise<void> {
    this._log.debug('.unregister');
    if (this.state !== Device.State.Registered) {
      throw new InvalidStateError(
        `Attempt to unregister when device is in state "${this.state}". ` +
        `Must be "${Device.State.Registered}".`,
      );
    }

    this._shouldReRegister = false;

    const stream = await this._streamConnectedPromise;
    const streamOfflinePromise = new Promise(resolve => {
      stream.on('offline', resolve);
    });
    await this._sendPresence(false);
    await streamOfflinePromise;
  }

  /**
   * Set the options used within the {@link Device}.
   * @param options
   */
  updateOptions(options: Device.Options = { }): void {
    this._logOptions('updateOptions', options);
    if (this.state === Device.State.Destroyed) {
      throw new InvalidStateError(
        `Attempt to "updateOptions" when device is in state "${this.state}".`,
      );
    }

    this._options = { ...this._defaultOptions, ...this._options, ...options };

    const originalChunderURIs: Set<string> = new Set(this._chunderURIs);

    const chunderw = typeof this._options.chunderw === 'string'
      ? [this._options.chunderw]
      : Array.isArray(this._options.chunderw) && this._options.chunderw;

    const newChunderURIs = this._chunderURIs = (
      chunderw || getChunderURIs(this._options.edge)
    ).map(createSignalingEndpointURL);

    let hasChunderURIsChanged =
      originalChunderURIs.size !== newChunderURIs.length;

    if (!hasChunderURIsChanged) {
      for (const uri of newChunderURIs) {
        if (!originalChunderURIs.has(uri)) {
          hasChunderURIsChanged = true;
          break;
        }
      }
    }

    if (this.isBusy && hasChunderURIsChanged) {
      throw new InvalidStateError('Cannot change Edge while on an active Call');
    }

    this._setupLoglevel(this._options.logLevel);

    if (this._options.dscp) {
      if (!this._options.rtcConstraints) {
        this._options.rtcConstraints = { };
      }
      (this._options.rtcConstraints as any).optional = [{ googDscp: true }];
    }

    for (const name of Object.keys(Device._defaultSounds)) {
      const soundDef: ISoundDefinition = Device._defaultSounds[name];

      const defaultUrl: string = `${C.SOUNDS_BASE_URL}/${soundDef.filename}.${Device.extension}`
        + `?cache=${C.RELEASE_VERSION}`;

      const soundUrl: string = this._options.sounds && this._options.sounds[name as Device.SoundName] || defaultUrl;
      const sound: any = new (this._options.Sound || Sound)(name, soundUrl, {
        audioContext: this._options.disableAudioContextSounds ? null : Device.audioContext,
        maxDuration: soundDef.maxDuration,
        shouldLoop: soundDef.shouldLoop,
      });

      this._soundcache.set(name as Device.SoundName, sound);
    }

    this._setupAudioHelper();
    this._setupPublisher();

    if (hasChunderURIsChanged && this._streamConnectedPromise) {
      this._setupStream();
    }

    // Setup close protection and make sure we clean up ongoing calls on unload.
    if (
      typeof window !== 'undefined' &&
      typeof window.addEventListener === 'function' &&
      this._options.closeProtection
    ) {
      window.removeEventListener('beforeunload', this._boundConfirmClose);
      window.addEventListener('beforeunload', this._boundConfirmClose);
    }
  }

  /**
   * Update the token used by this {@link Device} to connect to Twilio.
   * It is recommended to call this API after [[Device.tokenWillExpireEvent]] is emitted,
   * and before or after a call to prevent a potential ~1s audio loss during the update process.
   * @param token
   */
  updateToken(token: string) {
    this._log.debug('.updateToken');
    if (this.state === Device.State.Destroyed) {
      throw new InvalidStateError(
        `Attempt to "updateToken" when device is in state "${this.state}".`,
      );
    }

    if (typeof token !== 'string') {
      throw new InvalidArgumentError(INVALID_TOKEN_MESSAGE);
    }

    this._token = token;

    if (this._stream) {
      this._stream.setToken(this._token);
    }

    if (this._publisher) {
      this._publisher.setToken(this._token);
    }
  }

  /**
   * Called on window's beforeunload event if closeProtection is enabled,
   * preventing users from accidentally navigating away from an active call.
   * @param event
   */
  private _confirmClose(event: any): string {
    if (!this._activeCall) { return ''; }

    const closeProtection: boolean | string = this._options.closeProtection || false;
    const confirmationMsg: string = typeof closeProtection !== 'string'
      ? 'A call is currently in-progress. Leaving or reloading this page will end the call.'
      : closeProtection;

    (event || window.event).returnValue = confirmationMsg;
    return confirmationMsg;
  }

  /**
   * Create the default Insights payload
   * @param call
   */
  private _createDefaultPayload = (call?: Call): Record<string, any> => {
    const payload: Record<string, any> = {
      aggressive_nomination: this._options.forceAggressiveIceNomination,
      browser_extension: this._isBrowserExtension,
      dscp: !!this._options.dscp,
      ice_restart_enabled: true,
      platform: rtc.getMediaEngine(),
      sdk_version: C.RELEASE_VERSION,
    };

    function setIfDefined(propertyName: string, value: string | undefined | null) {
      if (value) { payload[propertyName] = value; }
    }

    if (call) {
      const callSid = call.parameters.CallSid;
      setIfDefined('call_sid', /^TJ/.test(callSid) ? undefined : callSid);
      setIfDefined('temp_call_sid', call.outboundConnectionId);
      setIfDefined('audio_codec', call.codec);
      payload.direction = call.direction;
    }

    setIfDefined('gateway', this._stream && this._stream.gateway);
    setIfDefined('region', this._stream && this._stream.region);

    return payload;
  }

  /**
   * Destroy the AudioHelper.
   */
  private _destroyAudioHelper() {
    if (!this._audio) { return; }
    this._audio._destroy();
    this._audio = null;
  }

  /**
   * Destroy the publisher.
   */
  private _destroyPublisher() {
    // Attempt to destroy non-existent publisher.
    if (!this._publisher) { return; }

    this._publisher = null;
  }

  /**
   * Destroy the connection to the signaling server.
   */
  private _destroyStream() {
    if (this._stream) {
      this._stream.removeListener('close', this._onSignalingClose);
      this._stream.removeListener('connected', this._onSignalingConnected);
      this._stream.removeListener('error', this._onSignalingError);
      this._stream.removeListener('invite', this._onSignalingInvite);
      this._stream.removeListener('offline', this._onSignalingOffline);
      this._stream.removeListener('ready', this._onSignalingReady);

      this._stream.destroy();
      this._stream = null;
    }

    this._onSignalingOffline();

    this._streamConnectedPromise = null;
  }

  /**
   * Find a {@link Call} by its CallSid.
   * @param callSid
   */
  private _findCall(callSid: string): Call | null {
    return this._calls.find(call => call.parameters.CallSid === callSid
      || call.outboundConnectionId === callSid) || null;
  }

  /**
   * Utility function to log device options
   */
  private _logOptions(caller: string, options: Device.Options = { }): void {
    // Selectively log options that users can modify.
    // Also, convert user overrides.
    // This prevents potential app crash when calling JSON.stringify
    // and when sending log strings remotely
    const userOptions = [
      'allowIncomingWhileBusy',
      'appName',
      'appVersion',
      'closeProtection',
      'codecPreferences',
      'disableAudioContextSounds',
      'dscp',
      'edge',
      'enableImprovedSignalingErrorPrecision',
      'forceAggressiveIceNomination',
      'logLevel',
      'maxAverageBitrate',
      'maxCallSignalingTimeoutMs',
      'sounds',
      'tokenRefreshMs',
    ];
    const userOptionOverrides = [
      'RTCPeerConnection',
      'enumerateDevices',
      'getUserMedia',
    ];
    if (typeof options === 'object') {
      const toLog: any = { ...options };
      Object.keys(toLog).forEach((key: string) => {
        if (!userOptions.includes(key) && !userOptionOverrides.includes(key)) {
          delete toLog[key];
        }
        if (userOptionOverrides.includes(key)) {
          toLog[key] = true;
        }
      });
      this._log.debug(`.${caller}`, JSON.stringify(toLog));
    }
  }

  /**
   * Create a new {@link Call}.
   * @param twimlParams - A flat object containing key:value pairs to be sent to the TwiML app.
   * @param options - Options to be used to instantiate the {@link Call}.
   */
  private async _makeCall(twimlParams: Record<string, string>, options?: Call.Options): Promise<Call> {
    if (typeof Device._isUnifiedPlanDefault === 'undefined') {
      throw new InvalidStateError('Device has not been initialized.');
    }

    const config: Call.Config = {
      audioHelper: this._audio,
      isUnifiedPlanDefault: Device._isUnifiedPlanDefault,
      onIgnore: (): void => {
        this._soundcache.get(Device.SoundName.Incoming).stop();
      },
      pstream: await (this._streamConnectedPromise || this._setupStream()),
      publisher: this._publisher,
      soundcache: this._soundcache,
    };

    options = Object.assign({
      MediaStream: this._options.MediaStream || rtc.PeerConnection,
      RTCPeerConnection: this._options.RTCPeerConnection,
      beforeAccept: (currentCall: Call) => {
        if (!this._activeCall || this._activeCall === currentCall) {
          return;
        }

        this._activeCall.disconnect();
        this._removeCall(this._activeCall);
      },
      codecPreferences: this._options.codecPreferences,
      customSounds: this._options.sounds,
      dialtonePlayer: Device._dialtonePlayer,
      dscp: this._options.dscp,
      // TODO(csantos): Remove forceAggressiveIceNomination option in 3.x
      forceAggressiveIceNomination: this._options.forceAggressiveIceNomination,
      getInputStream: (): MediaStream | null => this._options.fileInputStream || this._callInputStream,
      getSinkIds: (): string[] => this._callSinkIds,
      maxAverageBitrate: this._options.maxAverageBitrate,
      preflight: this._options.preflight,
      rtcConstraints: this._options.rtcConstraints,
      shouldPlayDisconnect: () => this._audio?.disconnect(),
      twimlParams,
      voiceEventSidGenerator: this._options.voiceEventSidGenerator,
    }, options);

    const maybeUnsetPreferredUri = () => {
      if (!this._stream) {
        this._log.warn('UnsetPreferredUri called without a stream');
        return;
      }
      if (this._activeCall === null && this._calls.length === 0) {
        this._stream.updatePreferredURI(null);
      }
    };

    const call = new (this._options.Call || Call)(config, options);

    this._publisher.info('settings', 'init', {
      RTCPeerConnection: !!this._options.RTCPeerConnection,
      enumerateDevices: !!this._options.enumerateDevices,
      getUserMedia: !!this._options.getUserMedia,
    }, call);

    call.once('accept', () => {
      this._stream.updatePreferredURI(this._preferredURI);
      this._removeCall(call);
      this._activeCall = call;
      if (this._audio) {
        this._audio._maybeStartPollingVolume();
      }

      if (call.direction === Call.CallDirection.Outgoing && this._audio?.outgoing()) {
        this._soundcache.get(Device.SoundName.Outgoing).play();
      }

      const data: any = { edge: this._edge || this._region };
      if (this._options.edge) {
        data['selected_edge'] = Array.isArray(this._options.edge)
          ? this._options.edge
          : [this._options.edge];
      }

      this._publisher.info('settings', 'edge', data, call);
    });

    call.addListener('error', (error: TwilioError) => {
      if (call.status() === 'closed') {
        this._removeCall(call);
        maybeUnsetPreferredUri();
      }
      if (this._audio) {
        this._audio._maybeStopPollingVolume();
      }
      this._maybeStopIncomingSound();
    });

    call.once('cancel', () => {
      this._log.info(`Canceled: ${call.parameters.CallSid}`);
      this._removeCall(call);
      maybeUnsetPreferredUri();
      if (this._audio) {
        this._audio._maybeStopPollingVolume();
      }
      this._maybeStopIncomingSound();
    });

    call.once('disconnect', () => {
      if (this._audio) {
        this._audio._maybeStopPollingVolume();
      }
      this._removeCall(call);
      maybeUnsetPreferredUri();
      /**
       * NOTE(kamalbennani): We need to stop the incoming sound when the call is
       * disconnected right after the user has accepted the call (activeCall.accept()), and before
       * the call has been fully connected (i.e. before the `pstream.answer` event)
       */
      this._maybeStopIncomingSound();
    });

    call.once('reject', () => {
      this._log.info(`Rejected: ${call.parameters.CallSid}`);
      if (this._audio) {
        this._audio._maybeStopPollingVolume();
      }
      this._removeCall(call);
      maybeUnsetPreferredUri();
      this._maybeStopIncomingSound();
    });

    call.on('transportClose', () => {
      if (call.status() !== Call.State.Pending) {
        return;
      }
      if (this._audio) {
        this._audio._maybeStopPollingVolume();
      }
      this._removeCall(call);
      /**
       * NOTE(mhuynh): We don't want to call `maybeUnsetPreferredUri` because
       * a `transportClose` will happen during signaling reconnection.
       */
      this._maybeStopIncomingSound();
    });

    return call;
  }

  /**
   * Stop the incoming sound if no {@link Call}s remain.
   */
  private _maybeStopIncomingSound(): void {
    if (!this._calls.length) {
      this._soundcache.get(Device.SoundName.Incoming).stop();
    }
  }

  /**
   * Called when a 'close' event is received from the signaling stream.
   */
  private _onSignalingClose = () => {
    this._stream = null;
    this._streamConnectedPromise = null;
  }

  /**
   * Called when a 'connected' event is received from the signaling stream.
   */
  private _onSignalingConnected = (payload: Record<string, any>) => {
    const region = getRegionShortcode(payload.region);
    this._edge = payload.edge || regionToEdge[region as Region] || payload.region;
    this._region = region || payload.region;
    this._home = payload.home;
    this._publisher?.setHost(createEventGatewayURI(payload.home));

    if (payload.token) {
      this._identity = payload.token.identity;
      if (
        typeof payload.token.ttl === 'number' &&
        typeof this._options.tokenRefreshMs === 'number'
      ) {
        const ttlMs: number = payload.token.ttl * 1000;
        const timeoutMs: number = Math.max(0, ttlMs - this._options.tokenRefreshMs);
        this._tokenWillExpireTimeout = setTimeout(() => {
          this._log.debug('#tokenWillExpire');
          this.emit('tokenWillExpire', this);
          if (this._tokenWillExpireTimeout) {
            clearTimeout(this._tokenWillExpireTimeout);
            this._tokenWillExpireTimeout = null;
          }
        }, timeoutMs);
      }
    }

    const preferredURIs = getChunderURIs(this._edge as Edge);
    if (preferredURIs.length > 0) {
      const [preferredURI] = preferredURIs;
      this._preferredURI = createSignalingEndpointURL(preferredURI);
    } else {
      this._log.warn('Could not parse a preferred URI from the stream#connected event.');
    }

    // The signaling stream emits a `connected` event after reconnection, if the
    // device was registered before this, then register again.
    if (this._shouldReRegister) {
      this.register();
    }
  }

  /**
   * Called when an 'error' event is received from the signaling stream.
   */
  private _onSignalingError = (payload: Record<string, any>) => {
    if (typeof payload !== 'object') { return; }

    const { error: originalError, callsid } = payload;

    if (typeof originalError !== 'object') { return; }

    const call: Call | undefined =
      (typeof callsid === 'string' && this._findCall(callsid)) || undefined;

    const { code, message: customMessage } = originalError;
    let { twilioError } = originalError;

    if (typeof code === 'number') {
      if (code === 31201) {
        twilioError = new AuthorizationErrors.AuthenticationFailed(originalError);
      } else if (code === 31204) {
        twilioError = new AuthorizationErrors.AccessTokenInvalid(originalError);
      } else if (code === 31205) {
        // Stop trying to register presence after token expires
        this._stopRegistrationTimer();
        twilioError = new AuthorizationErrors.AccessTokenExpired(originalError);
      } else {
        const errorConstructor = getPreciseSignalingErrorByCode(
          !!this._options.enableImprovedSignalingErrorPrecision,
          code,
        );
        if (typeof errorConstructor !== 'undefined') {
          twilioError = new errorConstructor(originalError);
        }
      }
    }

    if (!twilioError) {
      this._log.error('Unknown signaling error: ', originalError);
      twilioError = new GeneralErrors.UnknownError(customMessage, originalError);
    }

    this._log.error('Received error: ', twilioError);
    this._log.debug('#error', originalError);
    this.emit(Device.EventName.Error, twilioError, call);
  }

  /**
   * Called when an 'invite' event is received from the signaling stream.
   */
  private _onSignalingInvite = async (payload: Record<string, any>) => {
    const wasBusy = !!this._activeCall;
    if (wasBusy && !this._options.allowIncomingWhileBusy) {
      this._log.info('Device busy; ignoring incoming invite');
      return;
    }

    if (!payload.callsid || !payload.sdp) {
      this._log.debug('#error', payload);
      this.emit(Device.EventName.Error, new ClientErrors.BadRequest('Malformed invite from gateway'));
      return;
    }

    const callParameters = payload.parameters || { };
    callParameters.CallSid = callParameters.CallSid || payload.callsid;

    const customParameters = Object.assign({ }, queryToJson(callParameters.Params));

    const call = await this._makeCall(
      customParameters,
      {
        callParameters,
        enableImprovedSignalingErrorPrecision:
          !!this._options.enableImprovedSignalingErrorPrecision,
        offerSdp: payload.sdp,
        reconnectToken: payload.reconnect,
        voiceEventSidGenerator: this._options.voiceEventSidGenerator,
      },
    );

    this._calls.push(call);

    call.once('accept', () => {
      this._soundcache.get(Device.SoundName.Incoming).stop();
      this._publishNetworkChange();
    });

    const play = (this._audio?.incoming() && !wasBusy)
      ? () => this._soundcache.get(Device.SoundName.Incoming).play()
      : () => Promise.resolve();

    this._showIncomingCall(call, play);
  }

  /**
   * Called when an 'offline' event is received from the signaling stream.
   */
  private _onSignalingOffline = () => {
    this._log.info('Stream is offline');

    this._edge = null;
    this._region = null;

    this._shouldReRegister = this.state !== Device.State.Unregistered;

    this._setState(Device.State.Unregistered);
  }

  /**
   * Called when a 'ready' event is received from the signaling stream.
   */
  private _onSignalingReady = () => {
    this._log.info('Stream is ready');

    this._setState(Device.State.Registered);
  }

  /**
   * Publish a NetworkInformation#change event to Insights if there's an active {@link Call}.
   */
  private _publishNetworkChange = () => {
    if (!this._activeCall) {
      return;
    }

    if (this._networkInformation) {
      this._publisher.info('network-information', 'network-change', {
        connection_type: this._networkInformation.type,
        downlink: this._networkInformation.downlink,
        downlinkMax: this._networkInformation.downlinkMax,
        effective_type: this._networkInformation.effectiveType,
        rtt: this._networkInformation.rtt,
      }, this._activeCall);
    }
  }

  /**
   * Remove a {@link Call} from device.calls by reference
   * @param call
   */
  private _removeCall(call: Call): void {
    if (this._activeCall === call) {
      this._activeCall = null;
    }

    for (let i = this._calls.length - 1; i >= 0; i--) {
      if (call === this._calls[i]) {
        this._calls.splice(i, 1);
      }
    }
  }

  /**
   * Register with the signaling server.
   */
  private async _sendPresence(presence: boolean): Promise<void> {
    const stream = await this._streamConnectedPromise;

    if (!stream) { return; }

    stream.register({ audio: presence });
    if (presence) {
      this._startRegistrationTimer();
    } else {
      this._stopRegistrationTimer();
    }
  }

  /**
   * Helper function that sets and emits the state of the device.
   * @param state The new state of the device.
   */
   private _setState(state: Device.State): void {
    if (state === this.state) {
      return;
    }

    this._state = state;
    const name = this._stateEventMapping[state];
    this._log.debug(`#${name}`);
    this.emit(name);
  }

  /**
   * Set up an audio helper for usage by this {@link Device}.
   */
  private _setupAudioHelper(): void {
    if (!this._audioProcessorEventObserver) {
      this._audioProcessorEventObserver = new AudioProcessorEventObserver();
      this._audioProcessorEventObserver.on('event', ({ name, group }) => {
        this._publisher.info(group, name, {}, this._activeCall);
      });
    }

    const audioOptions: AudioHelper.Options = {
      audioContext: Device.audioContext,
      audioProcessorEventObserver: this._audioProcessorEventObserver,
      enumerateDevices: this._options.enumerateDevices,
      getUserMedia: this._options.getUserMedia || getUserMedia,
    };

    if (this._audio) {
      this._log.info('Found existing audio helper; updating options...');
      this._audio._updateUserOptions(audioOptions);
      return;
    }

    this._audio = new (this._options.AudioHelper || AudioHelper)(
      this._updateSinkIds,
      this._updateInputStream,
      audioOptions,
    );

    this._audio.on('deviceChange', (lostActiveDevices: MediaDeviceInfo[]) => {
      const activeCall: Call | null = this._activeCall;
      const deviceIds: string[] = lostActiveDevices.map((device: MediaDeviceInfo) => device.deviceId);

      this._publisher.info('audio', 'device-change', {
        lost_active_device_ids: deviceIds,
      }, activeCall);

      if (activeCall) {
        activeCall['_mediaHandler']._onInputDevicesChanged();
      }
    });
  }

  /**
   * Setup logger's loglevel
   */
  private _setupLoglevel(logLevel?: LogLevelDesc): void {
    const level = typeof logLevel === 'number' ||
      typeof logLevel === 'string' ?
      logLevel : LogLevels.ERROR;

    this._log.setDefaultLevel(level);
    this._log.info('Set logger default level to', level);
  }

  /**
   * Create and set a publisher for the {@link Device} to use.
   */
  private _setupPublisher(): IPublisher {
    if (this._publisher) {
      this._log.info('Found existing publisher; destroying...');
      this._destroyPublisher();
    }

    const publisherOptions = {
      defaultPayload: this._createDefaultPayload,
      metadata: {
        app_name: this._options.appName,
        app_version: this._options.appVersion,
      },
    } as any;

    if (this._options.eventgw) {
      publisherOptions.host = this._options.eventgw;
    }

    if (this._home) {
      publisherOptions.host = createEventGatewayURI(this._home);
    }

    this._publisher = new (this._options.Publisher || Publisher)(PUBLISHER_PRODUCT_NAME, this.token, publisherOptions);

    if (this._options.publishEvents === false) {
      this._publisher.disable();
    } else {
      this._publisher.on('error', (error: Error) => {
        this._log.warn('Cannot connect to insights.', error);
      });
    }

    return this._publisher;
  }

  /**
   * Set up the connection to the signaling server. Tears down an existing
   * stream if called while a stream exists.
   */
  private _setupStream(): Promise<IPStream> {
    if (this._stream) {
      this._log.info('Found existing stream; destroying...');
      this._destroyStream();
    }

    this._log.info('Setting up VSP');
    this._stream = new (this._options.PStream || PStream)(
      this.token,
      this._chunderURIs,
      {
        backoffMaxMs: this._options.backoffMaxMs,
        maxPreferredDurationMs: this._options.maxCallSignalingTimeoutMs,
      },
    );

    this._stream.addListener('close', this._onSignalingClose);
    this._stream.addListener('connected', this._onSignalingConnected);
    this._stream.addListener('error', this._onSignalingError);
    this._stream.addListener('invite', this._onSignalingInvite);
    this._stream.addListener('offline', this._onSignalingOffline);
    this._stream.addListener('ready', this._onSignalingReady);

    return this._streamConnectedPromise = new Promise<IPStream>(resolve =>
      this._stream.once('connected', () => {
        resolve(this._stream);
      }),
    );
  }

  /**
   * Start playing the incoming ringtone, and subsequently emit the incoming event.
   * @param call
   * @param play - The function to be used to play the sound. Must return a Promise.
   */
  private _showIncomingCall(call: Call, play: Function): Promise<void> {
    let timeout: NodeJS.Timer;
    return Promise.race([
      play(),
      new Promise((resolve, reject) => {
        timeout = setTimeout(() => {
          const msg = 'Playing incoming ringtone took too long; it might not play. Continuing execution...';
          reject(new Error(msg));
        }, RINGTONE_PLAY_TIMEOUT);
      }),
    ]).catch(reason => {
      this._log.warn(reason.message);
    }).then(() => {
      clearTimeout(timeout);
      this._log.debug('#incoming', JSON.stringify({
        customParameters: call.customParameters,
        parameters: call.parameters,
      }));
      this.emit(Device.EventName.Incoming, call);
    });
  }

  /**
   * Set a timeout to send another register message to the signaling server.
   */
  private _startRegistrationTimer(): void {
    this._stopRegistrationTimer();
    this._regTimer = setTimeout(() => {
      this._sendPresence(true);
    }, REGISTRATION_INTERVAL);
  }

  /**
   * Stop sending registration messages to the signaling server.
   */
  private _stopRegistrationTimer(): void {
    if (this._regTimer) {
      clearTimeout(this._regTimer);
    }
  }

  /**
   * Throw an error if the {@link Device} is destroyed.
   */
  private _throwIfDestroyed(): void {
    if (this.state === Device.State.Destroyed) {
      throw new InvalidStateError('Device has been destroyed.');
    }
  }

  /**
   * Update the input stream being used for calls so that any current call and all future calls
   * will use the new input stream.
   * @param inputStream
   */
  private _updateInputStream = (inputStream: MediaStream | null): Promise<void> => {
    const call: Call | null = this._activeCall;

    if (call && !inputStream) {
      return Promise.reject(new InvalidStateError('Cannot unset input device while a call is in progress.'));
    }

    this._callInputStream = inputStream;
    return call
      ? call._setInputTracksFromStream(inputStream)
      : Promise.resolve();
  }

  /**
   * Update the device IDs of output devices being used to play the incoming ringtone through.
   * @param sinkIds - An array of device IDs
   */
  private _updateRingtoneSinkIds(sinkIds: string[]): Promise<void> {
    return Promise.resolve(this._soundcache.get(Device.SoundName.Incoming).setSinkIds(sinkIds));
  }

  /**
   * Update the device IDs of output devices being used to play sounds through.
   * @param type - Whether to update ringtone or speaker sounds
   * @param sinkIds - An array of device IDs
   */
  private _updateSinkIds = (type: 'ringtone' | 'speaker', sinkIds: string[]): Promise<void> => {
    const promise: Promise<void> = type === 'ringtone'
      ? this._updateRingtoneSinkIds(sinkIds)
      : this._updateSpeakerSinkIds(sinkIds);

    return promise.then(() => {
      this._publisher.info('audio', `${type}-devices-set`, {
        audio_device_ids: sinkIds,
      }, this._activeCall);
    }, error => {
      this._publisher.error('audio', `${type}-devices-set-failed`, {
        audio_device_ids: sinkIds,
        message: error.message,
      }, this._activeCall);

      throw error;
    });
  }

  /**
   * Update the device IDs of output devices being used to play the non-ringtone sounds
   * and Call audio through.
   * @param sinkIds - An array of device IDs
   */
  private _updateSpeakerSinkIds(sinkIds: string[]): Promise<void> {
    Array.from(this._soundcache.entries())
      .filter(entry => entry[0] !== Device.SoundName.Incoming)
      .forEach(entry => entry[1].setSinkIds(sinkIds));

    this._callSinkIds = sinkIds;
    const call = this._activeCall;
    return call
      ? call._setSinkIds(sinkIds)
      : Promise.resolve();
  }
}

namespace Device {
  /**
   * Emitted when the {@link Device} has been destroyed.
   * @example `device.on('destroyed', () => { })`
   * @event
   */
  declare function destroyedEvent(): void;

  /**
   * Emitted when the {@link Device} receives an error.
   * @param error
   * @example `device.on('error', call => { })`
   * @event
   */
  declare function errorEvent(error: TwilioError, call?: Call): void;

  /**
   * Emitted when an incoming {@link Call} is received.
   * @param call - The incoming {@link Call}.
   * @example `device.on('incoming', call => { })`
   * @event
   */
  declare function incomingEvent(call: Call): void;

  /**
   * Emitted when the {@link Device} is unregistered.
   * @example `device.on('unregistered', () => { })`
   * @event
   */
  declare function unregisteredEvent(): void;

  /**
   * Emitted when the {@link Device} is registering.
   * @example `device.on('registering', () => { })`
   * @event
   */
  declare function registeringEvent(): void;

  /**
   * Emitted when the {@link Device} is registered.
   * @example `device.on('registered', () => { })`
   * @event
   */
  declare function registeredEvent(): void;

  /**
   * Emitted when the {@link Device}'s token is about to expire. Use DeviceOptions.refreshTokenMs
   * to set a custom warning time. Default is 10000 (10 seconds) prior to the token expiring.
   * @param device
   * @example `device.on('tokenWillExpire', device => {
   *   const token = getNewTokenViaAjax();
   *   device.updateToken(token);
   * })`
   * @event
   */
  declare function tokenWillExpireEvent(device: Device): void;

  /**
   * All valid {@link Device} event names.
   */
  export enum EventName {
    Error = 'error',
    Incoming = 'incoming',
    Destroyed = 'destroyed',
    Unregistered = 'unregistered',
    Registering = 'registering',
    Registered = 'registered',
    TokenWillExpire = 'tokenWillExpire',
  }

  /**
   * All possible {@link Device} states.
   */
  export enum State {
    Destroyed = 'destroyed',
    Unregistered = 'unregistered',
    Registering = 'registering',
    Registered = 'registered',
  }

  /**
   * Names of all sounds handled by the {@link Device}.
   */
  export enum SoundName {
    Incoming = 'incoming',
    Outgoing = 'outgoing',
    Disconnect = 'disconnect',
    Dtmf0 = 'dtmf0',
    Dtmf1 = 'dtmf1',
    Dtmf2 = 'dtmf2',
    Dtmf3 = 'dtmf3',
    Dtmf4 = 'dtmf4',
    Dtmf5 = 'dtmf5',
    Dtmf6 = 'dtmf6',
    Dtmf7 = 'dtmf7',
    Dtmf8 = 'dtmf8',
    Dtmf9 = 'dtmf9',
    DtmfS = 'dtmfs',
    DtmfH = 'dtmfh',
  }

  /**
   * Names of all togglable sounds.
   */
  export type ToggleableSound = Device.SoundName.Incoming | Device.SoundName.Outgoing | Device.SoundName.Disconnect;

  /**
   * Options to be passed to {@link Device.connect}.
   */
  export interface ConnectOptions extends Call.AcceptOptions {
    /**
     * A flat object containing key:value pairs to be sent to the TwiML app.
     */
    params?: Record<string, string>;
  }

  /**
   * Options that may be passed to the {@link Device} constructor, or Device.setup via public API
   */
  export interface Options {
    /**
     * Whether the Device should raise the {@link incomingEvent} event when a new call invite is
     * received while already on an active call. Default behavior is false.
     */
    allowIncomingWhileBusy?: boolean;

    /**
     * A name for the application that is instantiating the {@link Device}. This is used to improve logging
     * in Insights by associating Insights data with a specific application, particularly in the case where
     * one account may be connected to by multiple applications.
     */
    appName?: string;

    /**
     * A version for the application that is instantiating the {@link Device}. This is used to improve logging
     * in Insights by associating Insights data with a specific version of the given application. This can help
     * track down when application-level bugs were introduced.
     */
    appVersion?: string;

    /**
     * Whether to enable close protection, to prevent users from accidentally
     * navigating away from the page during a call. If string, the value will
     * be used as a custom message.
     */
    closeProtection?: boolean | string;

    /**
     * An ordered array of codec names, from most to least preferred.
     */
    codecPreferences?: Call.Codec[];

    /**
     * Whether AudioContext sounds should be disabled. Useful for trouble shooting sound issues
     * that may be caused by AudioContext-specific sounds. If set to true, will fall back to
     * HTMLAudioElement sounds.
     */
    disableAudioContextSounds?: boolean;

    /**
     * Whether to use googDscp in RTC constraints.
     */
    dscp?: boolean;

    /**
     * The edge value corresponds to the geographic location that the client
     * will use to connect to Twilio infrastructure. The default value is
     * "roaming" which automatically selects an edge based on the latency of the
     * client relative to available edges.
     */
    edge?: string[] | string;

    /**
     * Enhance the precision of errors emitted by `Device` and `Call` objects.
     *
     * The default value of this option is `false`.
     *
     * When this flag is enabled, some errors that would have been described
     * with a generic error code, namely `53000` and `31005`, are now described
     * with a more precise error code. With this feature, the following errors
     * now have their own error codes. Please see this
     * [page](https://www.twilio.com/docs/api/errors) for more details about
     * each error.
     *
     * - Device Error Changes
     *
     * @example
     * ```ts
     * const device = new Device(token, {
     *   enableImprovedSignalingErrorPrecision: true,
     * });
     * device.on('error', (deviceError) => {
     *   // the following table describes how deviceError will change with this feature flag
     * });
     * ```
     *
     * | Device Error Name | Device Error Code with Feature Flag Enabled | Device Error Code with Feature Flag Disabled |
     * | --- | --- | --- |
     * | `GeneralErrors.ApplicationNotFoundError` | `31001` | `53000` |
     * | `GeneralErrors.ConnectionDeclinedError` | `31002` | `53000` |
     * | `GeneralErrors.ConnectionTimeoutError` | `31003` | `53000` |
     * | `MalformedRequestErrors.MissingParameterArrayError` | `31101` | `53000` |
     * | `MalformedRequestErrors.AuthorizationTokenMissingError` | `31102` | `53000` |
     * | `MalformedRequestErrors.MaxParameterLengthExceededError` | `31103` | `53000` |
     * | `MalformedRequestErrors.InvalidBridgeTokenError` | `31104` | `53000` |
     * | `MalformedRequestErrors.InvalidClientNameError` | `31105` | `53000` |
     * | `MalformedRequestErrors.ReconnectParameterInvalidError` | `31107` | `53000` |
     * | `SignatureValidationErrors.AccessTokenSignatureValidationFailed` | `31202` | `53000` |
     * | `AuthorizationErrors.NoValidAccountError` | `31203` | `53000` |
     * | `AuthorizationErrors.JWTTokenExpirationTooLongError` | `31207` | `53000` |
     * | `ClientErrors.NotFound` | `31404` | `53000` |
     * | `ClientErrors.TemporarilyUnavilable` | `31480` | `53000` |
     * | `ClientErrors.BusyHere` | `31486` | `53000` |
     * | `SIPServerErrors.Decline` | `31603` | `53000` |
     *
     * - Call Error Changes
     *
     * @example
     * ```ts
     * const device = new Device(token, {
     *   enableImprovedSignalingErrorPrecision: true,
     * });
     * const call = device.connect(...);
     * call.on('error', (callError) => {
     *   // the following table describes how callError will change with this feature flag
     * });
     * ```
     *
     * | Call Error Name | Call Error Code with Feature Flag Enabled | Call Error Code with Feature Flag Disabled |
     * | --- | --- | --- |
     * | `GeneralErrors.ConnectionDeclinedError` | `31002` | `31005` |
     * | `AuthorizationErrors.InvalidJWTTokenError` | `31204` | `31005` |
     * | `AuthorizationErrors.JWTTokenExpiredError` | `31205` | `31005` |
     *
     */
    enableImprovedSignalingErrorPrecision?: boolean;

    /**
     * Overrides the native MediaDevices.enumerateDevices API.
     */
    enumerateDevices?: any;

    /**
     * Experimental feature.
     * Whether to use ICE Aggressive nomination.
     */
    forceAggressiveIceNomination?: boolean;

    /**
     * Overrides the native MediaDevices.getUserMedia API.
     */
    getUserMedia?: any;

    /**
     * Sets the log level.
     *
     * Possible values include any of the following numbers:
<<<<<<< HEAD
     * 0 = trace, 1 = debug, 2 = info, 3 = warn, 4 = error, 5 = silent
     *
     * Or any of the following strings:
     * 'trace', 'debug', 'info', 'warn', 'error', 'silent'
=======
     * <br/>0 = trace, 1 = debug, 2 = info, 3 = warn, 4 = error, 5 = silent
     *
     * Or any of the following strings:
     * <br/>'trace', 'debug', 'info', 'warn', 'error', 'silent'
     * <br/>'TRACE', 'DEBUG', 'INFO', 'WARN', 'ERROR', 'SILENT'
>>>>>>> eb7d03f1
     */
    logLevel?: LogLevelDesc;

    /**
     * The maximum average audio bitrate to use, in bits per second (bps) based on
     * [RFC-7587 7.1](https://tools.ietf.org/html/rfc7587#section-7.1). By default, the setting
     * is not used. If you specify 0, then the setting is not used. Any positive integer is allowed,
     * but values outside the range 6000 to 510000 are ignored and treated as 0. The recommended
     * bitrate for speech is between 8000 and 40000 bps as noted in
     * [RFC-7587 3.1.1](https://tools.ietf.org/html/rfc7587#section-3.1.1).
     */
    maxAverageBitrate?: number;

    /**
     * The maximum duration to attempt to reconnect to a preferred URI.
     * This is used by signaling reconnection in that during the existence of
     * any call, edge-fallback is disabled until this length of time has
     * elapsed.
     *
     * Using a value of 30000 as an example: while a call exists, the Device
     * will attempt to reconnect to the edge that the call was established on
     * for approximately 30 seconds. After the next failure to connect, the
     * Device will use edge-fallback.
     *
     * This feature is opt-in, and will not work until a number greater than 0
     * is explicitly specified within the Device options.
     */
    maxCallSignalingTimeoutMs?: number;

    /**
     * Overrides the native RTCPeerConnection class.
     *
     * By default, the SDK will use the `unified-plan` SDP format if the browser supports it.
     * Unexpected behavior may happen if the `RTCPeerConnection` parameter uses an SDP format
     * that is different than what the SDK uses.
     *
     * For example, if the browser supports `unified-plan` and the `RTCPeerConnection`
     * parameter uses `plan-b` by default, the SDK will use `unified-plan`
     * which will cause conflicts with the usage of the `RTCPeerConnection`.
     *
     * In order to avoid this issue, you need to explicitly set the SDP format that you want
     * the SDK to use with the `RTCPeerConnection` via [[Device.ConnectOptions.rtcConfiguration]] for outgoing calls.
     * Or [[Call.AcceptOptions.rtcConfiguration]] for incoming calls.
     *
     * See the example below. Assuming the `RTCPeerConnection` you provided uses `plan-b` by default, the following
     * code sets the SDP format to `unified-plan` instead.
     *
     * ```ts
     * // Outgoing calls
     * const call = await device.connect({
     *   rtcConfiguration: {
     *     sdpSemantics: 'unified-plan'
     *   }
     *   // Other options
     * });
     *
     * // Incoming calls
     * device.on('incoming', call => {
     *   call.accept({
     *     rtcConfiguration: {
     *       sdpSemantics: 'unified-plan'
     *     }
     *     // Other options
     *   });
     * });
     * ```
     */
    RTCPeerConnection?: any;

    /**
     * A mapping of custom sound URLs by sound name.
     */
    sounds?: Partial<Record<Device.SoundName, string>>;

    /**
     * Number of milliseconds fewer than the token's TTL to emit the tokenWillExpire event.
     * Default is 10000 (10 seconds).
     */
    tokenRefreshMs?: number;
  }
}

export default Device;<|MERGE_RESOLUTION|>--- conflicted
+++ resolved
@@ -1888,18 +1888,11 @@
      * Sets the log level.
      *
      * Possible values include any of the following numbers:
-<<<<<<< HEAD
-     * 0 = trace, 1 = debug, 2 = info, 3 = warn, 4 = error, 5 = silent
-     *
-     * Or any of the following strings:
-     * 'trace', 'debug', 'info', 'warn', 'error', 'silent'
-=======
      * <br/>0 = trace, 1 = debug, 2 = info, 3 = warn, 4 = error, 5 = silent
      *
      * Or any of the following strings:
      * <br/>'trace', 'debug', 'info', 'warn', 'error', 'silent'
      * <br/>'TRACE', 'DEBUG', 'INFO', 'WARN', 'ERROR', 'SILENT'
->>>>>>> eb7d03f1
      */
     logLevel?: LogLevelDesc;
 
