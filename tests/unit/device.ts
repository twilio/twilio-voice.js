--- conflicted
+++ resolved
@@ -555,11 +555,7 @@
           sinon.assert.calledOnce(spy);
         });
 
-<<<<<<< HEAD
-        it('should note attempt a re-register twice', async () => {
-=======
         it('should not attempt a re-register twice', async () => {
->>>>>>> ef1e17b1
           await registerDevice();
 
           const spy = device.register = sinon.spy(device.register);
